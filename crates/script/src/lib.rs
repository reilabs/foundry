#![cfg_attr(not(test), warn(unused_crate_dependencies))]

#[macro_use]
extern crate tracing;

use self::transaction::AdditionalContract;
use crate::runner::ScriptRunner;
use alloy_json_abi::{Function, JsonAbi};
use alloy_primitives::{Address, Bytes, Log, U256};
use alloy_signer::Signer;
use broadcast::next_nonce;
use build::PreprocessedState;
use clap::{Parser, ValueHint};
use dialoguer::Confirm;
use eyre::{ContextCompat, Result};
use forge_verify::RetryArgs;
use foundry_cli::{opts::CoreBuildArgs, utils::LoadConfig};
use foundry_common::{
    abi::{encode_function_args, get_func},
    compile::SkipBuildFilter,
    evm::{Breakpoints, EvmArgs},
    provider::alloy::RpcUrl,
    shell, ContractsByArtifact, CONTRACT_MAX_SIZE, SELECTOR_LEN,
};
use foundry_compilers::ArtifactId;
use foundry_config::{
    figment,
    figment::{
        value::{Dict, Map},
        Metadata, Profile, Provider,
    },
    Config,
};
use foundry_evm::{
    backend::Backend,
    constants::DEFAULT_CREATE2_DEPLOYER,
    debug::DebugArena,
    executors::ExecutorBuilder,
    inspectors::{
        cheatcodes::{BroadcastableTransactions, ScriptWallets},
        CheatsConfig,
    },
    opts::EvmOpts,
    traces::Traces,
};
use foundry_wallets::MultiWalletOpts;
use serde::{Deserialize, Serialize};
<<<<<<< HEAD
use std::{
    collections::{BTreeMap, HashMap},
    path::PathBuf,
};
=======
use std::{collections::HashMap, sync::Arc};
>>>>>>> e0ea59ca
use yansi::Paint;

mod broadcast;
mod build;
mod execute;
mod multi_sequence;
mod providers;
mod receipts;
mod runner;
mod sequence;
mod simulate;
mod transaction;
mod verify;

// Loads project's figment and merges the build cli arguments into it
foundry_config::merge_impl_figment_convert!(ScriptArgs, opts, evm_opts);

/// CLI arguments for `forge script`.
#[derive(Clone, Debug, Default, Parser)]
pub struct ScriptArgs {
    /// The contract you want to run. Either the file path or contract name.
    ///
    /// If multiple contracts exist in the same file you must specify the target contract with
    /// --target-contract.
    #[arg(value_hint = ValueHint::FilePath)]
    pub path: String,

    /// Arguments to pass to the script function.
    pub args: Vec<String>,

    /// The name of the contract you want to run.
    #[arg(long, visible_alias = "tc", value_name = "CONTRACT_NAME")]
    pub target_contract: Option<String>,

    /// The signature of the function you want to call in the contract, or raw calldata.
    #[arg(long, short, default_value = "run()")]
    pub sig: String,

    /// Max priority fee per gas for EIP1559 transactions.
    #[arg(
        long,
        env = "ETH_PRIORITY_GAS_PRICE",
        value_parser = foundry_cli::utils::parse_ether_value,
        value_name = "PRICE"
    )]
    pub priority_gas_price: Option<U256>,

    /// Use legacy transactions instead of EIP1559 ones.
    ///
    /// This is auto-enabled for common networks without EIP1559.
    #[arg(long)]
    pub legacy: bool,

    /// Broadcasts the transactions.
    #[arg(long)]
    pub broadcast: bool,

    /// Batch size of transactions.
    ///
    /// This is ignored and set to 1 if batching is not available or `--slow` is enabled.
    #[arg(long, default_value = "100")]
    pub batch_size: usize,

    /// Skips on-chain simulation.
    #[arg(long)]
    pub skip_simulation: bool,

    /// Relative percentage to multiply gas estimates by.
    #[arg(long, short, default_value = "130")]
    pub gas_estimate_multiplier: u64,

    /// Send via `eth_sendTransaction` using the `--from` argument or `$ETH_FROM` as sender
    #[arg(
        long,
        conflicts_with_all = &["private_key", "private_keys", "froms", "ledger", "trezor", "aws"],
    )]
    pub unlocked: bool,

    /// Resumes submitting transactions that failed or timed-out previously.
    ///
    /// It DOES NOT simulate the script again and it expects nonces to have remained the same.
    ///
    /// Example: If transaction N has a nonce of 22, then the account should have a nonce of 22,
    /// otherwise it fails.
    #[arg(long)]
    pub resume: bool,

    /// If present, --resume or --verify will be assumed to be a multi chain deployment.
    #[arg(long)]
    pub multi: bool,

    /// Open the script in the debugger.
    ///
    /// Takes precedence over broadcast.
    #[arg(long)]
    pub debug: bool,

    /// Dumps all debugger steps to file.
    #[arg(
        long,
        requires = "debug",
        value_hint = ValueHint::FilePath,
    )]
    pub dump: Option<PathBuf>,

    /// Makes sure a transaction is sent,
    /// only after its previous one has been confirmed and succeeded.
    #[arg(long)]
    pub slow: bool,

    /// Disables interactive prompts that might appear when deploying big contracts.
    ///
    /// For more info on the contract size limit, see EIP-170: <https://eips.ethereum.org/EIPS/eip-170>
    #[arg(long)]
    pub non_interactive: bool,

    /// The Etherscan (or equivalent) API key
    #[arg(long, env = "ETHERSCAN_API_KEY", value_name = "KEY")]
    pub etherscan_api_key: Option<String>,

    /// Verifies all the contracts found in the receipts of a script, if any.
    #[arg(long)]
    pub verify: bool,

    /// Output results in JSON format.
    #[arg(long)]
    pub json: bool,

    /// Gas price for legacy transactions, or max fee per gas for EIP1559 transactions.
    #[arg(
        long,
        env = "ETH_GAS_PRICE",
        value_parser = foundry_cli::utils::parse_ether_value,
        value_name = "PRICE",
    )]
    pub with_gas_price: Option<U256>,

    /// Skip building files whose names contain the given filter.
    ///
    /// `test` and `script` are aliases for `.t.sol` and `.s.sol`.
    #[arg(long, num_args(1..))]
    pub skip: Option<Vec<SkipBuildFilter>>,

    #[command(flatten)]
    pub opts: CoreBuildArgs,

    #[command(flatten)]
    pub wallets: MultiWalletOpts,

    #[command(flatten)]
    pub evm_opts: EvmArgs,

    #[command(flatten)]
    pub verifier: forge_verify::VerifierArgs,

    #[command(flatten)]
    pub retry: RetryArgs,
}

// === impl ScriptArgs ===

impl ScriptArgs {
    async fn preprocess(self) -> Result<PreprocessedState> {
        let script_wallets =
            ScriptWallets::new(self.wallets.get_multi_wallet().await?, self.evm_opts.sender);

        let (config, mut evm_opts) = self.load_config_and_evm_opts_emit_warnings()?;

        if let Some(sender) = self.maybe_load_private_key()? {
            evm_opts.sender = sender;
        }

        let script_config = ScriptConfig::new(config, evm_opts).await?;

        Ok(PreprocessedState { args: self, script_config, script_wallets })
    }

    /// Executes the script
    pub async fn run_script(self) -> Result<()> {
        trace!(target: "script", "executing script command");

        let compiled = self.preprocess().await?.compile()?;

        // Move from `CompiledState` to `BundledState` either by resuming or executing and
        // simulating script.
        let bundled = if compiled.args.resume || (compiled.args.verify && !compiled.args.broadcast)
        {
            compiled.resume().await?
        } else {
            // Drive state machine to point at which we have everything needed for simulation.
            let pre_simulation = compiled
                .link()?
                .prepare_execution()
                .await?
                .execute()
                .await?
                .prepare_simulation()
                .await?;

            if pre_simulation.args.debug {
                match pre_simulation.args.dump {
                    Some(ref path) => pre_simulation.run_debug_file_dumper(path)?,
                    None => pre_simulation.run_debugger()?,
                }
            }

            if pre_simulation.args.json {
                pre_simulation.show_json()?;
            } else {
                pre_simulation.show_traces().await?;
            }

            // Ensure that we have transactions to simulate/broadcast, otherwise exit early to avoid
            // hard error.
            if pre_simulation
                .execution_result
                .transactions
                .as_ref()
                .map_or(true, |txs| txs.is_empty())
            {
                return Ok(());
            }

            // Check if there are any missing RPCs and exit early to avoid hard error.
            if pre_simulation.execution_artifacts.rpc_data.missing_rpc {
                shell::println("\nIf you wish to simulate on-chain transactions pass a RPC URL.")?;
                return Ok(());
            }

            pre_simulation.args.check_contract_sizes(
                &pre_simulation.execution_result,
                &pre_simulation.build_data.known_contracts,
            )?;

            pre_simulation.fill_metadata().await?.bundle().await?
        };

        // Exit early in case user didn't provide any broadcast/verify related flags.
        if !bundled.args.broadcast && !bundled.args.resume && !bundled.args.verify {
            shell::println("\nSIMULATION COMPLETE. To broadcast these transactions, add --broadcast and wallet configuration(s) to the previous command. See forge script --help for more.")?;
            return Ok(());
        }

        // Exit early if something is wrong with verification options.
        if bundled.args.verify {
            bundled.verify_preflight_check()?;
        }

        // Wait for pending txes and broadcast others.
        let broadcasted = bundled.wait_for_pending().await?.broadcast().await?;

        if broadcasted.args.verify {
            broadcasted.verify().await?;
        }

        Ok(())
    }

    /// In case the user has loaded *only* one private-key, we can assume that he's using it as the
    /// `--sender`
    fn maybe_load_private_key(&self) -> Result<Option<Address>> {
        let maybe_sender = self
            .wallets
            .private_keys()?
            .filter(|pks| pks.len() == 1)
            .map(|pks| pks.first().unwrap().address());
        Ok(maybe_sender)
    }

    /// Returns the Function and calldata based on the signature
    ///
    /// If the `sig` is a valid human-readable function we find the corresponding function in the
    /// `abi` If the `sig` is valid hex, we assume it's calldata and try to find the
    /// corresponding function by matching the selector, first 4 bytes in the calldata.
    ///
    /// Note: We assume that the `sig` is already stripped of its prefix, See [`ScriptArgs`]
    fn get_method_and_calldata(&self, abi: &JsonAbi) -> Result<(Function, Bytes)> {
        if let Ok(decoded) = hex::decode(&self.sig) {
            let selector = &decoded[..SELECTOR_LEN];
            let func =
                abi.functions().find(|func| selector == &func.selector()[..]).ok_or_else(|| {
                    eyre::eyre!(
                        "Function selector `{}` not found in the ABI",
                        hex::encode(selector)
                    )
                })?;
            return Ok((func.clone(), decoded.into()));
        }

        let func = if self.sig.contains('(') {
            let func = get_func(&self.sig)?;
            abi.functions()
                .find(|&abi_func| abi_func.selector() == func.selector())
                .wrap_err(format!("Function `{}` is not implemented in your script.", self.sig))?
        } else {
            let matching_functions =
                abi.functions().filter(|func| func.name == self.sig).collect::<Vec<_>>();
            match matching_functions.len() {
                0 => eyre::bail!("Function `{}` not found in the ABI", self.sig),
                1 => matching_functions[0],
                2.. => eyre::bail!(
                    "Multiple functions with the same name `{}` found in the ABI",
                    self.sig
                ),
            }
        };
        let data = encode_function_args(func, &self.args)?;

        Ok((func.clone(), data.into()))
    }

    /// Checks if the transaction is a deployment with either a size above the `CONTRACT_MAX_SIZE`
    /// or specified `code_size_limit`.
    ///
    /// If `self.broadcast` is enabled, it asks confirmation of the user. Otherwise, it just warns
    /// the user.
    fn check_contract_sizes(
        &self,
        result: &ScriptResult,
        known_contracts: &ContractsByArtifact,
    ) -> Result<()> {
        // (name, &init, &deployed)[]
        let mut bytecodes: Vec<(String, &[u8], &[u8])> = vec![];

        // From artifacts
        for (artifact, contract) in known_contracts.iter() {
            let Some(bytecode) = &contract.bytecode else { continue };
            let Some(deployed_bytecode) = &contract.deployed_bytecode else { continue };
            bytecodes.push((artifact.name.clone(), bytecode, deployed_bytecode));
        }

        // From traces
        let create_nodes = result.traces.iter().flat_map(|(_, traces)| {
            traces.nodes().iter().filter(|node| node.trace.kind.is_any_create())
        });
        let mut unknown_c = 0usize;
        for node in create_nodes {
            let init_code = &node.trace.data;
            let deployed_code = &node.trace.output;
            if !bytecodes.iter().any(|(_, b, _)| *b == init_code.as_ref()) {
                bytecodes.push((format!("Unknown{unknown_c}"), init_code, deployed_code));
                unknown_c += 1;
            }
            continue;
        }

        let mut prompt_user = false;
        let max_size = match self.evm_opts.env.code_size_limit {
            Some(size) => size,
            None => CONTRACT_MAX_SIZE,
        };

        for (data, to) in result.transactions.iter().flat_map(|txes| {
            txes.iter().filter_map(|tx| {
                tx.transaction
                    .input
                    .clone()
                    .into_input()
                    .filter(|data| data.len() > max_size)
                    .map(|data| (data, tx.transaction.to))
            })
        }) {
            let mut offset = 0;

            // Find if it's a CREATE or CREATE2. Otherwise, skip transaction.
            if let Some(to) = to {
                if to == DEFAULT_CREATE2_DEPLOYER {
                    // Size of the salt prefix.
                    offset = 32;
                }
            } else if to.is_some() {
                continue;
            }

            // Find artifact with a deployment code same as the data.
            if let Some((name, _, deployed_code)) =
                bytecodes.iter().find(|(_, init_code, _)| *init_code == &data[offset..])
            {
                let deployment_size = deployed_code.len();

                if deployment_size > max_size {
                    prompt_user = self.broadcast;
                    shell::println(format!(
                        "{}",
                        format!(
                            "`{name}` is above the contract size limit ({deployment_size} > {max_size})."
                        ).red()
                    ))?;
                }
            }
        }

        // Only prompt if we're broadcasting and we've not disabled interactivity.
        if prompt_user &&
            !self.non_interactive &&
            !Confirm::new().with_prompt("Do you wish to continue?".to_string()).interact()?
        {
            eyre::bail!("User canceled the script.");
        }

        Ok(())
    }
}

impl Provider for ScriptArgs {
    fn metadata(&self) -> Metadata {
        Metadata::named("Script Args Provider")
    }

    fn data(&self) -> Result<Map<Profile, Dict>, figment::Error> {
        let mut dict = Dict::default();
        if let Some(ref etherscan_api_key) =
            self.etherscan_api_key.as_ref().filter(|s| !s.trim().is_empty())
        {
            dict.insert(
                "etherscan_api_key".to_string(),
                figment::value::Value::from(etherscan_api_key.to_string()),
            );
        }
        Ok(Map::from([(Config::selected_profile(), dict)]))
    }
}

#[derive(Default)]
pub struct ScriptResult {
    pub success: bool,
    pub logs: Vec<Log>,
    pub traces: Traces,
    pub debug: Option<Vec<DebugArena>>,
    pub gas_used: u64,
    pub labeled_addresses: HashMap<Address, String>,
    pub transactions: Option<BroadcastableTransactions>,
    pub returned: Bytes,
    pub address: Option<Address>,
    pub breakpoints: Breakpoints,
}

impl ScriptResult {
    pub fn get_created_contracts(&self) -> Vec<AdditionalContract> {
        self.traces
            .iter()
            .flat_map(|(_, traces)| {
                traces.nodes().iter().filter_map(|node| {
                    if node.trace.kind.is_any_create() {
                        return Some(AdditionalContract {
                            opcode: node.trace.kind,
                            address: node.trace.address,
                            init_code: node.trace.data.clone(),
                        });
                    }
                    None
                })
            })
            .collect()
    }
}

#[derive(Serialize, Deserialize)]
struct JsonResult {
    logs: Vec<String>,
    gas_used: u64,
    returns: HashMap<String, NestedValue>,
}

#[derive(Clone, Serialize, Deserialize)]
pub struct NestedValue {
    pub internal_type: String,
    pub value: String,
}

#[derive(Clone, Debug)]
pub struct ScriptConfig {
    pub config: Config,
    pub evm_opts: EvmOpts,
    pub sender_nonce: u64,
    /// Maps a rpc url to a backend
    pub backends: HashMap<RpcUrl, Backend>,
}

impl ScriptConfig {
    pub async fn new(config: Config, evm_opts: EvmOpts) -> Result<Self> {
        let sender_nonce = if let Some(fork_url) = evm_opts.fork_url.as_ref() {
            next_nonce(evm_opts.sender, fork_url).await?
        } else {
            // dapptools compatibility
            1
        };
        Ok(Self { config, evm_opts, sender_nonce, backends: HashMap::new() })
    }

    pub async fn update_sender(&mut self, sender: Address) -> Result<()> {
        self.sender_nonce = if let Some(fork_url) = self.evm_opts.fork_url.as_ref() {
            next_nonce(sender, fork_url).await?
        } else {
            // dapptools compatibility
            1
        };
        self.evm_opts.sender = sender;
        Ok(())
    }

    async fn get_runner(&mut self) -> Result<ScriptRunner> {
        self._get_runner(None, false).await
    }

    async fn get_runner_with_cheatcodes(
        &mut self,
        known_contracts: ContractsByArtifact,
        script_wallets: ScriptWallets,
        debug: bool,
        target: ArtifactId,
    ) -> Result<ScriptRunner> {
        self._get_runner(Some((known_contracts, script_wallets, target)), debug).await
    }

    async fn _get_runner(
        &mut self,
        cheats_data: Option<(ContractsByArtifact, ScriptWallets, ArtifactId)>,
        debug: bool,
    ) -> Result<ScriptRunner> {
        trace!("preparing script runner");
        let env = self.evm_opts.evm_env().await?;

        let db = if let Some(fork_url) = self.evm_opts.fork_url.as_ref() {
            match self.backends.get(fork_url) {
                Some(db) => db.clone(),
                None => {
                    let fork = self.evm_opts.get_fork(&self.config, env.clone());
                    let backend = Backend::spawn(fork);
                    self.backends.insert(fork_url.clone(), backend.clone());
                    backend
                }
            }
        } else {
            // It's only really `None`, when we don't pass any `--fork-url`. And if so, there is
            // no need to cache it, since there won't be any onchain simulation that we'd need
            // to cache the backend for.
            Backend::spawn(None)
        };

        // We need to enable tracing to decode contract names: local or external.
        let mut builder = ExecutorBuilder::new()
            .inspectors(|stack| stack.trace(true))
            .spec(self.config.evm_spec_id())
            .gas_limit(self.evm_opts.gas_limit());

        if let Some((known_contracts, script_wallets, target)) = cheats_data {
            builder = builder.inspectors(|stack| {
                stack
                    .debug(debug)
                    .cheatcodes(
                        CheatsConfig::new(
                            &self.config,
                            self.evm_opts.clone(),
                            Some(Arc::new(known_contracts)),
                            Some(script_wallets),
                            Some(target.version),
                        )
                        .into(),
                    )
                    .enable_isolation(self.evm_opts.isolate)
            });
        }

        Ok(ScriptRunner::new(
            builder.build(env, db),
            self.evm_opts.initial_balance,
            self.evm_opts.sender,
        ))
    }
}

#[cfg(test)]
mod tests {
    use super::*;
    use foundry_config::{NamedChain, UnresolvedEnvVarError};
    use std::fs;
    use tempfile::tempdir;

    #[test]
    fn can_parse_sig() {
        let sig = "0x522bb704000000000000000000000000f39fd6e51aad88f6f4ce6ab8827279cfFFb92266";
        let args = ScriptArgs::parse_from(["foundry-cli", "Contract.sol", "--sig", sig]);
        assert_eq!(args.sig, sig);
    }

    #[test]
    fn can_parse_unlocked() {
        let args = ScriptArgs::parse_from([
            "foundry-cli",
            "Contract.sol",
            "--sender",
            "0x4e59b44847b379578588920ca78fbf26c0b4956c",
            "--unlocked",
        ]);
        assert!(args.unlocked);

        let key = U256::ZERO;
        let args = ScriptArgs::try_parse_from([
            "foundry-cli",
            "Contract.sol",
            "--sender",
            "0x4e59b44847b379578588920ca78fbf26c0b4956c",
            "--unlocked",
            "--private-key",
            key.to_string().as_str(),
        ]);
        assert!(args.is_err());
    }

    #[test]
    fn can_merge_script_config() {
        let args = ScriptArgs::parse_from([
            "foundry-cli",
            "Contract.sol",
            "--etherscan-api-key",
            "goerli",
        ]);
        let config = args.load_config();
        assert_eq!(config.etherscan_api_key, Some("goerli".to_string()));
    }

    #[test]
    fn can_parse_verifier_url() {
        let args = ScriptArgs::parse_from([
            "foundry-cli",
            "script",
            "script/Test.s.sol:TestScript",
            "--fork-url",
            "http://localhost:8545",
            "--verifier-url",
            "http://localhost:3000/api/verify",
            "--etherscan-api-key",
            "blacksmith",
            "--broadcast",
            "--verify",
            "-vvvvv",
        ]);
        assert_eq!(
            args.verifier.verifier_url,
            Some("http://localhost:3000/api/verify".to_string())
        );
    }

    #[test]
    fn can_extract_code_size_limit() {
        let args = ScriptArgs::parse_from([
            "foundry-cli",
            "script",
            "script/Test.s.sol:TestScript",
            "--fork-url",
            "http://localhost:8545",
            "--broadcast",
            "--code-size-limit",
            "50000",
        ]);
        assert_eq!(args.evm_opts.env.code_size_limit, Some(50000));
    }

    #[test]
    fn can_extract_script_etherscan_key() {
        let temp = tempdir().unwrap();
        let root = temp.path();

        let config = r#"
                [profile.default]
                etherscan_api_key = "mumbai"

                [etherscan]
                mumbai = { key = "https://etherscan-mumbai.com/" }
            "#;

        let toml_file = root.join(Config::FILE_NAME);
        fs::write(toml_file, config).unwrap();
        let args = ScriptArgs::parse_from([
            "foundry-cli",
            "Contract.sol",
            "--etherscan-api-key",
            "mumbai",
            "--root",
            root.as_os_str().to_str().unwrap(),
        ]);

        let config = args.load_config();
        let mumbai = config.get_etherscan_api_key(Some(NamedChain::PolygonMumbai.into()));
        assert_eq!(mumbai, Some("https://etherscan-mumbai.com/".to_string()));
    }

    #[test]
    fn can_extract_script_rpc_alias() {
        let temp = tempdir().unwrap();
        let root = temp.path();

        let config = r#"
                [profile.default]

                [rpc_endpoints]
                polygonMumbai = "https://polygon-mumbai.g.alchemy.com/v2/${_CAN_EXTRACT_RPC_ALIAS}"
            "#;

        let toml_file = root.join(Config::FILE_NAME);
        fs::write(toml_file, config).unwrap();
        let args = ScriptArgs::parse_from([
            "foundry-cli",
            "DeployV1",
            "--rpc-url",
            "polygonMumbai",
            "--root",
            root.as_os_str().to_str().unwrap(),
        ]);

        let err = args.load_config_and_evm_opts().unwrap_err();

        assert!(err.downcast::<UnresolvedEnvVarError>().is_ok());

        std::env::set_var("_CAN_EXTRACT_RPC_ALIAS", "123456");
        let (config, evm_opts) = args.load_config_and_evm_opts().unwrap();
        assert_eq!(config.eth_rpc_url, Some("polygonMumbai".to_string()));
        assert_eq!(
            evm_opts.fork_url,
            Some("https://polygon-mumbai.g.alchemy.com/v2/123456".to_string())
        );
    }

    #[test]
    fn can_extract_script_rpc_and_etherscan_alias() {
        let temp = tempdir().unwrap();
        let root = temp.path();

        let config = r#"
            [profile.default]

            [rpc_endpoints]
            mumbai = "https://polygon-mumbai.g.alchemy.com/v2/${_EXTRACT_RPC_ALIAS}"

            [etherscan]
            mumbai = { key = "${_POLYSCAN_API_KEY}", chain = 80001, url = "https://api-testnet.polygonscan.com/" }
        "#;

        let toml_file = root.join(Config::FILE_NAME);
        fs::write(toml_file, config).unwrap();
        let args = ScriptArgs::parse_from([
            "foundry-cli",
            "DeployV1",
            "--rpc-url",
            "mumbai",
            "--etherscan-api-key",
            "mumbai",
            "--root",
            root.as_os_str().to_str().unwrap(),
        ]);
        let err = args.load_config_and_evm_opts().unwrap_err();

        assert!(err.downcast::<UnresolvedEnvVarError>().is_ok());

        std::env::set_var("_EXTRACT_RPC_ALIAS", "123456");
        std::env::set_var("_POLYSCAN_API_KEY", "polygonkey");
        let (config, evm_opts) = args.load_config_and_evm_opts().unwrap();
        assert_eq!(config.eth_rpc_url, Some("mumbai".to_string()));
        assert_eq!(
            evm_opts.fork_url,
            Some("https://polygon-mumbai.g.alchemy.com/v2/123456".to_string())
        );
        let etherscan = config.get_etherscan_api_key(Some(80001u64.into()));
        assert_eq!(etherscan, Some("polygonkey".to_string()));
        let etherscan = config.get_etherscan_api_key(None);
        assert_eq!(etherscan, Some("polygonkey".to_string()));
    }

    #[test]
    fn can_extract_script_rpc_and_sole_etherscan_alias() {
        let temp = tempdir().unwrap();
        let root = temp.path();

        let config = r#"
                [profile.default]

               [rpc_endpoints]
                mumbai = "https://polygon-mumbai.g.alchemy.com/v2/${_SOLE_EXTRACT_RPC_ALIAS}"

                [etherscan]
                mumbai = { key = "${_SOLE_POLYSCAN_API_KEY}" }
            "#;

        let toml_file = root.join(Config::FILE_NAME);
        fs::write(toml_file, config).unwrap();
        let args = ScriptArgs::parse_from([
            "foundry-cli",
            "DeployV1",
            "--rpc-url",
            "mumbai",
            "--root",
            root.as_os_str().to_str().unwrap(),
        ]);
        let err = args.load_config_and_evm_opts().unwrap_err();

        assert!(err.downcast::<UnresolvedEnvVarError>().is_ok());

        std::env::set_var("_SOLE_EXTRACT_RPC_ALIAS", "123456");
        std::env::set_var("_SOLE_POLYSCAN_API_KEY", "polygonkey");
        let (config, evm_opts) = args.load_config_and_evm_opts().unwrap();
        assert_eq!(
            evm_opts.fork_url,
            Some("https://polygon-mumbai.g.alchemy.com/v2/123456".to_string())
        );
        let etherscan = config.get_etherscan_api_key(Some(80001u64.into()));
        assert_eq!(etherscan, Some("polygonkey".to_string()));
        let etherscan = config.get_etherscan_api_key(None);
        assert_eq!(etherscan, Some("polygonkey".to_string()));
    }

    // <https://github.com/foundry-rs/foundry/issues/5923>
    #[test]
    fn test_5923() {
        let args =
            ScriptArgs::parse_from(["foundry-cli", "DeployV1", "--priority-gas-price", "100"]);
        assert!(args.priority_gas_price.is_some());
    }

    // <https://github.com/foundry-rs/foundry/issues/5910>
    #[test]
    fn test_5910() {
        let args = ScriptArgs::parse_from([
            "foundry-cli",
            "--broadcast",
            "--with-gas-price",
            "0",
            "SolveTutorial",
        ]);
        assert!(args.with_gas_price.unwrap().is_zero());
    }
}<|MERGE_RESOLUTION|>--- conflicted
+++ resolved
@@ -45,14 +45,11 @@
 };
 use foundry_wallets::MultiWalletOpts;
 use serde::{Deserialize, Serialize};
-<<<<<<< HEAD
 use std::{
     collections::{BTreeMap, HashMap},
     path::PathBuf,
+    sync::Arc
 };
-=======
-use std::{collections::HashMap, sync::Arc};
->>>>>>> e0ea59ca
 use yansi::Paint;
 
 mod broadcast;
