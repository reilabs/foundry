use crate::{
    broadcast::BundledState,
    execute::LinkedState,
    multi_sequence::MultiChainSequence,
    sequence::{ScriptSequence, ScriptSequenceKind},
    ScriptArgs, ScriptConfig,
};

use alloy_primitives::{Address, Bytes};
use alloy_provider::Provider;
use eyre::{OptionExt, Result};
use foundry_cheatcodes::ScriptWallets;
<<<<<<< HEAD
use foundry_cli::utils::{get_cached_entry_by_name, get_output_artifact};
=======
>>>>>>> e0ea59ca
use foundry_common::{
    compile::{ContractSources, ProjectCompiler},
    provider::alloy::try_get_http_provider,
    ContractData, ContractsByArtifact,
};
use foundry_compilers::{
    artifacts::{BytecodeObject, Libraries},
    info::ContractInfo,
    utils::source_files_iter,
    ArtifactId, ProjectCompileOutput,
};
use foundry_linking::{LinkOutput, Linker};
use std::{path::PathBuf, str::FromStr, sync::Arc};

/// Container for the compiled contracts.
pub struct BuildData {
    /// Root of the project
    pub project_root: PathBuf,
    /// Linker which can be used to link contracts, owns [ArtifactContracts] map.
    pub output: ProjectCompileOutput,
    /// Id of target contract artifact.
    pub target: ArtifactId,
}

impl BuildData {
    pub fn get_linker(&self) -> Linker {
        Linker::new(self.project_root.clone(), self.output.artifact_ids().collect())
    }

    /// Links the build data with given libraries, using sender and nonce to compute addresses of
    /// missing libraries.
    pub fn link(
        self,
        known_libraries: Libraries,
        sender: Address,
        nonce: u64,
    ) -> Result<LinkedBuildData> {
        let link_output = self.get_linker().link_with_nonce_or_address(
            known_libraries,
            sender,
            nonce,
            &self.target,
        )?;

        LinkedBuildData::new(link_output, self)
    }

    /// Links the build data with the given libraries. Expects supplied libraries set being enough
    /// to fully link target contract.
    pub fn link_with_libraries(self, libraries: Libraries) -> Result<LinkedBuildData> {
        let link_output = self.get_linker().link_with_nonce_or_address(
            libraries,
            Address::ZERO,
            0,
            &self.target,
        )?;

        if !link_output.libs_to_deploy.is_empty() {
            eyre::bail!("incomplete libraries set");
        }

        LinkedBuildData::new(link_output, self)
    }
}

/// Container for the linked contracts and their dependencies
pub struct LinkedBuildData {
    /// Original build data, might be used to relink this object with different libraries.
    pub build_data: BuildData,
    /// Known fully linked contracts.
    pub known_contracts: ContractsByArtifact,
    /// Libraries used to link the contracts.
    pub libraries: Libraries,
    /// Libraries that need to be deployed by sender before script execution.
    pub predeploy_libraries: Vec<Bytes>,
    /// Source files of the contracts. Used by debugger.
    pub sources: ContractSources,
}

impl LinkedBuildData {
    pub fn new(link_output: LinkOutput, build_data: BuildData) -> Result<Self> {
        let sources = ContractSources::from_project_output(
            &build_data.output,
            &build_data.project_root,
            &link_output.libraries,
        )?;

        let known_contracts = ContractsByArtifact::new(
            build_data.get_linker().get_linked_artifacts(&link_output.libraries)?,
        );

        Ok(Self {
            build_data,
            known_contracts,
            libraries: link_output.libraries,
            predeploy_libraries: link_output.libs_to_deploy,
            sources,
        })
    }

    /// Fetches target bytecode from linked contracts.
    pub fn get_target_contract(&self) -> Result<ContractData> {
        self.known_contracts
            .get(&self.build_data.target)
            .cloned()
            .ok_or_eyre("target not found in linked artifacts")
    }
}

/// First state basically containing only inputs of the user.
pub struct PreprocessedState {
    pub args: ScriptArgs,
    pub script_config: ScriptConfig,
    pub script_wallets: ScriptWallets,
}

impl PreprocessedState {
    /// Parses user input and compiles the contracts depending on script target.
    /// After compilation, finds exact [ArtifactId] of the target contract.
    pub fn compile(self) -> Result<CompiledState> {
        let Self { args, script_config, script_wallets } = self;
        let project = script_config.config.project()?;

        let mut target_name = args.target_contract.clone();

        // If we've received correct path, use it as target_path
        // Otherwise, parse input as <path>:<name> and use the path from the contract info, if
        // present.
        let target_path = if let Ok(path) = dunce::canonicalize(&args.path) {
            path
        } else {
            let contract = ContractInfo::from_str(&args.path)?;
            target_name = Some(contract.name.clone());
            if let Some(path) = contract.path {
                dunce::canonicalize(path)?
            } else {
                project.find_contract_path(contract.name.as_str())?
            }
        };

<<<<<<< HEAD
        // If we've found target path above, only compile it.
        // Otherwise, compile everything to match contract by name later.
        let output = if let Some(target_path) = target_path.clone() {
            compile::compile_target_with_filter(
                &target_path,
                &project,
                args.opts.silent,
                args.verify,
                filters,
            )
        } else if !project.paths.has_input_files() {
            Err(eyre::eyre!("The project doesn't have any input files. Make sure the `script` directory is configured properly in foundry.toml. Otherwise, provide the path to the file."))
        } else {
            ProjectCompiler::new().compile(&project)
        }?;

        // If we still don't have target path, find it by name in the compilation cache.
        let target_path = if let Some(target_path) = target_path {
            target_path
        } else if project.cached {
            let target_name = target_name.clone().expect("was set above");
            let cache = SolFilesCache::read_joined(&project.paths)
                .wrap_err("Could not open compiler cache")?;
            let (path, _) = get_cached_entry_by_name(&cache, &target_name)
                .wrap_err("Could not find target contract in cache")?;
            path
        } else {
            // We have no cache
            let target_name = target_name.clone().expect("was set above");
            let output_artifact = get_output_artifact(&target_name, &output).unwrap();
            output_artifact
        };
=======
        let sources_to_compile =
            source_files_iter(project.paths.sources.as_path()).chain([target_path.to_path_buf()]);
>>>>>>> e0ea59ca

        let output = ProjectCompiler::new()
            .quiet_if(args.opts.silent)
            .files(sources_to_compile)
            .compile(&project)?;

        let mut target_id: Option<ArtifactId> = None;

        // Find target artfifact id by name and path in compilation artifacts.
        for (id, contract) in output.artifact_ids().filter(|(id, _)| id.source == target_path) {
            if let Some(name) = &target_name {
                if id.name != *name {
                    continue;
                }
            } else if contract.abi.as_ref().map_or(true, |abi| abi.is_empty())
                || contract.bytecode.as_ref().map_or(true, |b| match &b.object {
                    BytecodeObject::Bytecode(b) => b.is_empty(),
                    BytecodeObject::Unlinked(_) => false,
                })
            {
                // Ignore contracts with empty abi or linked bytecode of length 0 which are
                // interfaces/abstract contracts/libraries.
                continue;
            }

            if let Some(target) = target_id {
                // We might have multiple artifacts for the same contract but with different
                // solc versions. Their names will have form of {name}.0.X.Y, so we are
                // stripping versions off before comparing them.
                let target_name = target.name.split('.').next().unwrap();
                let id_name = id.name.split('.').next().unwrap();
                if target_name != id_name {
                    eyre::bail!("Multiple contracts in the target path. Please specify the contract name with `--tc ContractName`")
                }
            }
            target_id = Some(id);
        }

        let target = target_id.ok_or_eyre("Could not find target contract")?;

        Ok(CompiledState {
            args,
            script_config,
            script_wallets,
            build_data: BuildData { output, target, project_root: project.root().clone() },
        })
    }
}

/// State after we have determined and compiled target contract to be executed.
pub struct CompiledState {
    pub args: ScriptArgs,
    pub script_config: ScriptConfig,
    pub script_wallets: ScriptWallets,
    pub build_data: BuildData,
}

impl CompiledState {
    /// Uses provided sender address to compute library addresses and link contracts with them.
    pub fn link(self) -> Result<LinkedState> {
        let Self { args, script_config, script_wallets, build_data } = self;

        let sender = script_config.evm_opts.sender;
        let nonce = script_config.sender_nonce;
        let known_libraries = script_config.config.libraries_with_remappings()?;
        let build_data = build_data.link(known_libraries, sender, nonce)?;

        Ok(LinkedState { args, script_config, script_wallets, build_data })
    }

    /// Tries loading the resumed state from the cache files, skipping simulation stage.
    pub async fn resume(self) -> Result<BundledState> {
        let chain = if self.args.multi {
            None
        } else {
            let fork_url = self.script_config.evm_opts.fork_url.clone().ok_or_eyre("Missing --fork-url field, if you were trying to broadcast a multi-chain sequence, please use --multi flag")?;
            let provider = Arc::new(try_get_http_provider(fork_url)?);
            Some(provider.get_chain_id().await?)
        };

        let sequence = match self.try_load_sequence(chain, false) {
            Ok(sequence) => sequence,
            Err(_) => {
                // If the script was simulated, but there was no attempt to broadcast yet,
                // try to read the script sequence from the `dry-run/` folder
                let mut sequence = self.try_load_sequence(chain, true)?;

                // If sequence was in /dry-run, Update its paths so it is not saved into /dry-run
                // this time as we are about to broadcast it.
                sequence.update_paths_to_broadcasted(
                    &self.script_config.config,
                    &self.args.sig,
                    &self.build_data.target,
                )?;

                sequence.save(true, true)?;
                sequence
            }
        };

        let (args, build_data, script_wallets, script_config) = if !self.args.unlocked {
            let mut froms = sequence.sequences().iter().flat_map(|s| {
                s.transactions
                    .iter()
                    .skip(s.receipts.len())
                    .map(|t| t.transaction.from.expect("from is missing in script artifact"))
            });

            let available_signers = self
                .script_wallets
                .signers()
                .map_err(|e| eyre::eyre!("Failed to get available signers: {}", e))?;

            if !froms.all(|from| available_signers.contains(&from)) {
                // IF we are missing required signers, execute script as we might need to collect
                // private keys from the execution.
                let executed = self.link()?.prepare_execution().await?.execute().await?;
                (
                    executed.args,
                    executed.build_data.build_data,
                    executed.script_wallets,
                    executed.script_config,
                )
            } else {
                (self.args, self.build_data, self.script_wallets, self.script_config)
            }
        } else {
            (self.args, self.build_data, self.script_wallets, self.script_config)
        };

        // Collect libraries from sequence and link contracts with them.
        let libraries = match sequence {
            ScriptSequenceKind::Single(ref seq) => Libraries::parse(&seq.libraries)?,
            // Library linking is not supported for multi-chain sequences
            ScriptSequenceKind::Multi(_) => Libraries::default(),
        };

        let linked_build_data = build_data.link_with_libraries(libraries)?;

        Ok(BundledState {
            args,
            script_config,
            script_wallets,
            build_data: linked_build_data,
            sequence,
        })
    }

    fn try_load_sequence(&self, chain: Option<u64>, dry_run: bool) -> Result<ScriptSequenceKind> {
        if let Some(chain) = chain {
            let sequence = ScriptSequence::load(
                &self.script_config.config,
                &self.args.sig,
                &self.build_data.target,
                chain,
                dry_run,
            )?;
            Ok(ScriptSequenceKind::Single(sequence))
        } else {
            let sequence = MultiChainSequence::load(
                &self.script_config.config,
                &self.args.sig,
                &self.build_data.target,
                dry_run,
            )?;
            Ok(ScriptSequenceKind::Multi(sequence))
        }
    }
}<|MERGE_RESOLUTION|>--- conflicted
+++ resolved
@@ -10,10 +10,7 @@
 use alloy_provider::Provider;
 use eyre::{OptionExt, Result};
 use foundry_cheatcodes::ScriptWallets;
-<<<<<<< HEAD
 use foundry_cli::utils::{get_cached_entry_by_name, get_output_artifact};
-=======
->>>>>>> e0ea59ca
 use foundry_common::{
     compile::{ContractSources, ProjectCompiler},
     provider::alloy::try_get_http_provider,
@@ -154,7 +151,6 @@
             }
         };
 
-<<<<<<< HEAD
         // If we've found target path above, only compile it.
         // Otherwise, compile everything to match contract by name later.
         let output = if let Some(target_path) = target_path.clone() {
@@ -187,10 +183,6 @@
             let output_artifact = get_output_artifact(&target_name, &output).unwrap();
             output_artifact
         };
-=======
-        let sources_to_compile =
-            source_files_iter(project.paths.sources.as_path()).chain([target_path.to_path_buf()]);
->>>>>>> e0ea59ca
 
         let output = ProjectCompiler::new()
             .quiet_if(args.opts.silent)
