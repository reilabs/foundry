use alloy_json_abi::JsonAbi;
use alloy_primitives::Address;
use eyre::{Result, WrapErr};
use foundry_common::{cli_warn, fs, TestFunctionExt};
use foundry_compilers::{
    artifacts::{CompactBytecode, CompactDeployedBytecode},
    cache::{CacheEntry, SolFilesCache},
    utils::read_json_file,
    Artifact, ProjectCompileOutput,
};
use foundry_config::{error::ExtractConfigError, figment::Figment, Chain, Config, NamedChain};
use foundry_debugger::Debugger;
use foundry_evm::{
    debug::DebugArena,
    executors::{DeployResult, EvmError, RawCallResult},
    opts::EvmOpts,
    traces::{
        identifier::{EtherscanIdentifier, SignaturesIdentifier},
        render_trace_arena, CallTraceDecoder, CallTraceDecoderBuilder, TraceKind, Traces,
    },
};
<<<<<<< HEAD
use itertools::Itertools;
use std::{fmt::Write, path::PathBuf, str::FromStr};
=======
use std::{
    fmt::Write,
    path::{Path, PathBuf},
    str::FromStr,
};
>>>>>>> e0ea59ca
use yansi::Paint;

/// Given a `Project`'s output, removes the matching ABI, Bytecode and
/// Runtime Bytecode of the given contract.
#[track_caller]
pub fn remove_contract(
    output: &mut ProjectCompileOutput,
    path: &Path,
    name: &str,
) -> Result<(JsonAbi, CompactBytecode, CompactDeployedBytecode)> {
    let contract = if let Some(contract) = output.remove(path.to_string_lossy(), name) {
        contract
    } else {
        let mut err = format!("could not find artifact: `{}`", name);
        if let Some(suggestion) =
            super::did_you_mean(name, output.artifacts().map(|(name, _)| name)).pop()
        {
            if suggestion != name {
                err = format!(
                    r#"{err}

        Did you mean `{suggestion}`?"#
                );
            }
        }
        eyre::bail!(err)
    };

    let abi = contract
        .get_abi()
        .ok_or_else(|| eyre::eyre!("contract {} does not contain abi", name))?
        .into_owned();

    let bin = contract
        .get_bytecode()
        .ok_or_else(|| eyre::eyre!("contract {} does not contain bytecode", name))?
        .into_owned();

    let runtime = contract
        .get_deployed_bytecode()
        .ok_or_else(|| eyre::eyre!("contract {} does not contain deployed bytecode", name))?
        .into_owned();

    Ok((abi, bin, runtime))
}

/// Helper function for finding a contract by ContractName
// TODO: Is there a better / more ergonomic way to get the artifacts given a project and a
// contract name?
pub fn get_cached_entry_by_name(
    cache: &SolFilesCache,
    name: &str,
) -> Result<(PathBuf, CacheEntry)> {
    let mut cached_entry = None;
    let mut alternatives = Vec::new();

    for (abs_path, entry) in cache.files.iter() {
        for (artifact_name, _) in entry.artifacts.iter() {
            if artifact_name == name {
                if cached_entry.is_some() {
                    eyre::bail!(
                        "contract with duplicate name `{}`. please pass the path instead",
                        name
                    )
                }
                cached_entry = Some((abs_path.to_owned(), entry.to_owned()));
            } else {
                alternatives.push(artifact_name);
            }
        }
    }

    if let Some(entry) = cached_entry {
        return Ok(entry);
    }

    let mut err = format!("could not find artifact: `{name}`");
    if let Some(suggestion) = super::did_you_mean(name, &alternatives).pop() {
        err = format!(
            r#"{err}

        Did you mean `{suggestion}`?"#
        );
    }
    eyre::bail!(err)
}

/// Helper function to return the path of the contract which is executed
// Used when contracts are built without cache
pub fn get_output_artifact(target_name: &str, output: &ProjectCompileOutput) -> Result<PathBuf> {
    let artifact = output
        .artifact_ids()
        .filter(|(artifact_id, _)| artifact_id.name.as_str() == target_name)
        .map(|(artifact_id, _)| { eprintln!("{:?}", artifact_id); artifact_id.source})
        .exactly_one();
    let Ok(artifact) = artifact else {
        eyre::bail!("Multiple or none contracts with name {} found", target_name)
    };
    Ok(artifact)
}

/// Returns error if constructor has arguments.
pub fn ensure_clean_constructor(abi: &JsonAbi) -> Result<()> {
    if let Some(constructor) = &abi.constructor {
        if !constructor.inputs.is_empty() {
            eyre::bail!("Contract constructor should have no arguments. Add those arguments to  `run(...)` instead, and call it with `--sig run(...)`.");
        }
    }
    Ok(())
}

pub fn needs_setup(abi: &JsonAbi) -> bool {
    let setup_fns: Vec<_> = abi.functions().filter(|func| func.name.is_setup()).collect();

    for setup_fn in setup_fns.iter() {
        if setup_fn.name != "setUp" {
            println!(
                "{} Found invalid setup function \"{}\" did you mean \"setUp()\"?",
                "Warning:".yellow().bold(),
                setup_fn.signature()
            );
        }
    }

    setup_fns.len() == 1 && setup_fns[0].name == "setUp"
}

pub fn eta_key(state: &indicatif::ProgressState, f: &mut dyn Write) {
    write!(f, "{:.1}s", state.eta().as_secs_f64()).unwrap()
}

#[macro_export]
macro_rules! init_progress {
    ($local:expr, $label:expr) => {{
        let pb = indicatif::ProgressBar::new($local.len() as u64);
        let mut template =
            "{spinner:.green} [{elapsed_precise}] [{wide_bar:.cyan/blue}] {pos}/{len} ".to_string();
        template += $label;
        template += " ({eta})";
        pb.set_style(
            indicatif::ProgressStyle::with_template(&template)
                .unwrap()
                .with_key("eta", $crate::utils::eta_key)
                .progress_chars("#>-"),
        );
        pb
    }};
}

#[macro_export]
macro_rules! update_progress {
    ($pb:ident, $index:expr) => {
        $pb.set_position(($index + 1) as u64);
    };
}

/// True if the network calculates gas costs differently.
pub fn has_different_gas_calc(chain_id: u64) -> bool {
    if let Some(chain) = Chain::from(chain_id).named() {
        return matches!(
            chain,
            NamedChain::Arbitrum
                | NamedChain::ArbitrumTestnet
                | NamedChain::ArbitrumGoerli
                | NamedChain::ArbitrumSepolia
                | NamedChain::Moonbeam
                | NamedChain::Moonriver
                | NamedChain::Moonbase
                | NamedChain::MoonbeamDev
        );
    }
    false
}

/// True if it supports broadcasting in batches.
pub fn has_batch_support(chain_id: u64) -> bool {
    if let Some(chain) = Chain::from(chain_id).named() {
        return !matches!(
            chain,
            NamedChain::Arbitrum
                | NamedChain::ArbitrumTestnet
                | NamedChain::ArbitrumGoerli
                | NamedChain::ArbitrumSepolia
        );
    }
    true
}

/// Helpers for loading configuration.
///
/// This is usually implicitly implemented on a "&CmdArgs" struct via impl macros defined in
/// `forge_config` (See [`forge_config::impl_figment_convert`] for more details) and the impl
/// definition on `T: Into<Config> + Into<Figment>` below.
///
/// Each function also has an `emit_warnings` form which does the same thing as its counterpart but
/// also prints `Config::__warnings` to stderr
pub trait LoadConfig {
    /// Load and sanitize the [`Config`] based on the options provided in self
    ///
    /// Returns an error if loading the config failed
    fn try_load_config(self) -> Result<Config, ExtractConfigError>;
    /// Load and sanitize the [`Config`] based on the options provided in self
    fn load_config(self) -> Config;
    /// Load and sanitize the [`Config`], as well as extract [`EvmOpts`] from self
    fn load_config_and_evm_opts(self) -> Result<(Config, EvmOpts)>;
    /// Load [`Config`] but do not sanitize. See [`Config::sanitized`] for more information
    fn load_config_unsanitized(self) -> Config;
    /// Load [`Config`] but do not sanitize. See [`Config::sanitized`] for more information.
    ///
    /// Returns an error if loading failed
    fn try_load_config_unsanitized(self) -> Result<Config, ExtractConfigError>;
    /// Same as [`LoadConfig::load_config`] but also emits warnings generated
    fn load_config_emit_warnings(self) -> Config;
    /// Same as [`LoadConfig::load_config`] but also emits warnings generated
    ///
    /// Returns an error if loading failed
    fn try_load_config_emit_warnings(self) -> Result<Config, ExtractConfigError>;
    /// Same as [`LoadConfig::load_config_and_evm_opts`] but also emits warnings generated
    fn load_config_and_evm_opts_emit_warnings(self) -> Result<(Config, EvmOpts)>;
    /// Same as [`LoadConfig::load_config_unsanitized`] but also emits warnings generated
    fn load_config_unsanitized_emit_warnings(self) -> Config;
    fn try_load_config_unsanitized_emit_warnings(self) -> Result<Config, ExtractConfigError>;
}

impl<T> LoadConfig for T
where
    T: Into<Config> + Into<Figment>,
{
    fn try_load_config(self) -> Result<Config, ExtractConfigError> {
        let figment: Figment = self.into();
        Ok(Config::try_from(figment)?.sanitized())
    }

    fn load_config(self) -> Config {
        self.into()
    }

    fn load_config_and_evm_opts(self) -> Result<(Config, EvmOpts)> {
        let figment: Figment = self.into();

        let mut evm_opts = figment.extract::<EvmOpts>().map_err(ExtractConfigError::new)?;
        let config = Config::try_from(figment)?.sanitized();

        // update the fork url if it was an alias
        if let Some(fork_url) = config.get_rpc_url() {
            trace!(target: "forge::config", ?fork_url, "Update EvmOpts fork url");
            evm_opts.fork_url = Some(fork_url?.into_owned());
        }

        Ok((config, evm_opts))
    }

    fn load_config_unsanitized(self) -> Config {
        let figment: Figment = self.into();
        Config::from_provider(figment)
    }

    fn try_load_config_unsanitized(self) -> Result<Config, ExtractConfigError> {
        let figment: Figment = self.into();
        Config::try_from(figment)
    }

    fn load_config_emit_warnings(self) -> Config {
        let config = self.load_config();
        config.__warnings.iter().for_each(|w| cli_warn!("{w}"));
        config
    }

    fn try_load_config_emit_warnings(self) -> Result<Config, ExtractConfigError> {
        let config = self.try_load_config()?;
        config.__warnings.iter().for_each(|w| cli_warn!("{w}"));
        Ok(config)
    }

    fn load_config_and_evm_opts_emit_warnings(self) -> Result<(Config, EvmOpts)> {
        let (config, evm_opts) = self.load_config_and_evm_opts()?;
        config.__warnings.iter().for_each(|w| cli_warn!("{w}"));
        Ok((config, evm_opts))
    }

    fn load_config_unsanitized_emit_warnings(self) -> Config {
        let config = self.load_config_unsanitized();
        config.__warnings.iter().for_each(|w| cli_warn!("{w}"));
        config
    }

    fn try_load_config_unsanitized_emit_warnings(self) -> Result<Config, ExtractConfigError> {
        let config = self.try_load_config_unsanitized()?;
        config.__warnings.iter().for_each(|w| cli_warn!("{w}"));
        Ok(config)
    }
}

/// Read contract constructor arguments from the given file.
pub fn read_constructor_args_file(constructor_args_path: PathBuf) -> Result<Vec<String>> {
    if !constructor_args_path.exists() {
        eyre::bail!("Constructor args file \"{}\" not found", constructor_args_path.display());
    }
    let args = if constructor_args_path.extension() == Some(std::ffi::OsStr::new("json")) {
        read_json_file(&constructor_args_path).wrap_err(format!(
            "Constructor args file \"{}\" must encode a json array",
            constructor_args_path.display(),
        ))?
    } else {
        fs::read_to_string(constructor_args_path)?.split_whitespace().map(str::to_string).collect()
    };
    Ok(args)
}

/// A slimmed down return from the executor used for returning minimal trace + gas metering info
#[derive(Debug)]
pub struct TraceResult {
    pub success: bool,
    pub traces: Traces,
    pub debug: DebugArena,
    pub gas_used: u64,
}

impl From<RawCallResult> for TraceResult {
    fn from(result: RawCallResult) -> Self {
        let RawCallResult { gas_used, traces, reverted, debug, .. } = result;

        Self {
            success: !reverted,
            traces: vec![(TraceKind::Execution, traces.expect("traces is None"))],
            debug: debug.unwrap_or_default(),
            gas_used,
        }
    }
}

impl From<DeployResult> for TraceResult {
    fn from(result: DeployResult) -> Self {
        let RawCallResult { gas_used, traces, debug, .. } = result.raw;
        Self {
            success: true,
            traces: vec![(TraceKind::Execution, traces.expect("traces is None"))],
            debug: debug.unwrap_or_default(),
            gas_used,
        }
    }
}

impl TryFrom<EvmError> for TraceResult {
    type Error = EvmError;

    fn try_from(err: EvmError) -> Result<Self, Self::Error> {
        match err {
            EvmError::Execution(err) => {
                let RawCallResult { reverted, gas_used, traces, debug: run_debug, .. } = err.raw;
                Ok(TraceResult {
                    success: !reverted,
                    traces: vec![(TraceKind::Execution, traces.expect("traces is None"))],
                    debug: run_debug.unwrap_or_default(),
                    gas_used,
                })
            }
            _ => Err(err),
        }
    }
}

/// labels the traces, conditionally prints them or opens the debugger
pub async fn handle_traces(
    mut result: TraceResult,
    config: &Config,
    chain: Option<Chain>,
    labels: Vec<String>,
    debug: bool,
) -> Result<()> {
    let labels = labels.iter().filter_map(|label_str| {
        let mut iter = label_str.split(':');

        if let Some(addr) = iter.next() {
            if let (Ok(address), Some(label)) = (Address::from_str(addr), iter.next()) {
                return Some((address, label.to_string()));
            }
        }
        None
    });
    let config_labels = config.labels.clone().into_iter();
    let mut decoder = CallTraceDecoderBuilder::new()
        .with_labels(labels.chain(config_labels))
        .with_signature_identifier(SignaturesIdentifier::new(
            Config::foundry_cache_dir(),
            config.offline,
        )?)
        .build();

    let mut etherscan_identifier = EtherscanIdentifier::new(config, chain)?;
    if let Some(etherscan_identifier) = &mut etherscan_identifier {
        for (_, trace) in &mut result.traces {
            decoder.identify(trace, etherscan_identifier);
        }
    }

    if debug {
        let sources = if let Some(etherscan_identifier) = etherscan_identifier {
            etherscan_identifier.get_compiled_contracts().await?
        } else {
            Default::default()
        };
        let mut debugger = Debugger::builder()
            .debug_arena(&result.debug)
            .decoder(&decoder)
            .sources(sources)
            .build();
        debugger.try_run_tui()?;
    } else {
        print_traces(&mut result, &decoder).await?;
    }

    Ok(())
}

pub async fn print_traces(result: &mut TraceResult, decoder: &CallTraceDecoder) -> Result<()> {
    if result.traces.is_empty() {
        panic!("No traces found")
    }

    println!("Traces:");
    for (_, arena) in &result.traces {
        println!("{}", render_trace_arena(arena, decoder).await?);
    }
    println!();

    if result.success {
        println!("{}", "Transaction successfully executed.".green());
    } else {
        println!("{}", "Transaction failed.".red());
    }

    println!("Gas used: {}", result.gas_used);
    Ok(())
}<|MERGE_RESOLUTION|>--- conflicted
+++ resolved
@@ -19,16 +19,8 @@
         render_trace_arena, CallTraceDecoder, CallTraceDecoderBuilder, TraceKind, Traces,
     },
 };
-<<<<<<< HEAD
 use itertools::Itertools;
 use std::{fmt::Write, path::PathBuf, str::FromStr};
-=======
-use std::{
-    fmt::Write,
-    path::{Path, PathBuf},
-    str::FromStr,
-};
->>>>>>> e0ea59ca
 use yansi::Paint;
 
 /// Given a `Project`'s output, removes the matching ABI, Bytecode and
