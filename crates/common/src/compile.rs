--- conflicted
+++ resolved
@@ -293,20 +293,11 @@
 /// Contract source code and bytecode.
 #[derive(Clone, Debug, Default, Serialize)]
 pub struct ContractSources {
-<<<<<<< HEAD
     pub ids_by_name: HashMap<ContractName, Vec<SourceId>>,
     pub sources: FxHashMap<
         SourceId,
         FxHashMap<ContractName, (SourceCode, ContractBytecodeSome, Option<SourcePath>)>,
     >,
-=======
-    /// Map over artifacts' contract names -> vector of file IDs
-    pub ids_by_name: HashMap<String, Vec<u32>>,
-    /// Map over file_id -> source code
-    pub sources_by_id: FxHashMap<u32, String>,
-    /// Map over file_id -> contract name -> bytecode
-    pub artifacts_by_id: FxHashMap<u32, HashMap<String, ContractBytecodeSome>>,
->>>>>>> e0ea59ca
 }
 
 impl ContractSources {
@@ -322,7 +313,6 @@
         for (id, artifact) in output.artifact_ids() {
             if let Some(file_id) = artifact.id {
                 let abs_path = root.join(&id.source);
-<<<<<<< HEAD
                 let source_code =
                     std::fs::read_to_string(abs_path.clone()).wrap_err_with(|| {
                         format!("failed to read artifact source file for `{}`", id.identifier())
@@ -334,14 +324,6 @@
                 };
                 let contract = compact_to_contract(compact)?;
                 sources.insert(&id, file_id, source_code, contract, Some(id.source.clone()));
-=======
-                let source_code = std::fs::read_to_string(abs_path).wrap_err_with(|| {
-                    format!("failed to read artifact source file for `{}`", id.identifier())
-                })?;
-                let linked = linker.link(&id, libraries)?;
-                let contract = compact_to_contract(linked)?;
-                sources.insert(&id, file_id, source_code, contract);
->>>>>>> e0ea59ca
             } else {
                 warn!(id = id.identifier(), "source not found");
             }
@@ -362,7 +344,6 @@
         // println!("insert {:#?} {:#?} {:#?} {:#?}", artifact_id, file_id, source, source_path);
         // println!("-----------------------END");
         self.ids_by_name.entry(artifact_id.name.clone()).or_default().push(file_id);
-<<<<<<< HEAD
         self.sources
             .entry(file_id)
             .or_default()
@@ -389,29 +370,6 @@
         self.ids_by_name.iter().flat_map(|(name, ids)| {
             ids.iter().filter_map(|id| {
                 self.sources.get(id).map(|m| m.get(name)).flatten().map(|s| (name.clone(), s))
-=======
-        self.sources_by_id.insert(file_id, source);
-        self.artifacts_by_id.entry(file_id).or_default().insert(artifact_id.name.clone(), bytecode);
-    }
-
-    /// Returns the source for a contract by file ID.
-    pub fn get(&self, id: u32) -> Option<&String> {
-        self.sources_by_id.get(&id)
-    }
-
-    /// Returns all sources for a contract by name.
-    pub fn get_sources<'a>(
-        &'a self,
-        name: &'a str,
-    ) -> Option<impl Iterator<Item = (u32, &'_ str, &'_ ContractBytecodeSome)>> {
-        self.ids_by_name.get(name).map(|ids| {
-            ids.iter().filter_map(|id| {
-                Some((
-                    *id,
-                    self.sources_by_id.get(id)?.as_ref(),
-                    self.artifacts_by_id.get(id)?.get(name)?,
-                ))
->>>>>>> e0ea59ca
             })
         })
     }
