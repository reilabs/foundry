//! The TUI implementation.

use crossterm::{
    event::{self, DisableMouseCapture, EnableMouseCapture, Event},
    execute,
    terminal::{disable_raw_mode, enable_raw_mode, EnterAlternateScreen, LeaveAlternateScreen},
};
use eyre::Result;
use ratatui::{
    backend::{Backend, CrosstermBackend},
    Terminal,
};
use std::{
    io,
    ops::ControlFlow,
    sync::{mpsc, Arc},
    thread,
    time::{Duration, Instant},
};

mod context;
use crate::context::DebuggerContext;
use context::TUIContext;

mod draw;

type DebuggerTerminal = Terminal<CrosstermBackend<io::Stdout>>;

/// Debugger exit reason.
#[derive(Debug)]
pub enum ExitReason {
    /// Exit using 'q'.
    CharExit,
}

/// The TUI debugger.
pub struct TUI<'a> {
    debugger_context: &'a mut DebuggerContext,
}

impl<'a> TUI<'a> {
    /// Creates a new debugger.
<<<<<<< HEAD
    pub fn new(debugger_context: &'a mut DebuggerContext) -> Self {
        Self { debugger_context }
=======
    pub fn new(
        debug_arena: Vec<DebugNodeFlat>,
        identified_contracts: HashMap<Address, String>,
        contracts_sources: ContractSources,
        breakpoints: Breakpoints,
    ) -> Self {
        let pc_ic_maps = contracts_sources
            .entries()
            .filter_map(|(contract_name, _, contract)| {
                Some((
                    contract_name.to_owned(),
                    (
                        PcIcMap::new(SpecId::LATEST, contract.bytecode.bytes()?),
                        PcIcMap::new(SpecId::LATEST, contract.deployed_bytecode.bytes()?),
                    ),
                ))
            })
            .collect();
        Self { debug_arena, identified_contracts, contracts_sources, pc_ic_maps, breakpoints }
    }

    /// Starts the debugger TUI. Terminates the current process on failure or user exit.
    pub fn run_exit(mut self) -> ! {
        let code = match self.try_run() {
            Ok(ExitReason::CharExit) => 0,
            Err(e) => {
                println!("{e}");
                1
            }
        };
        std::process::exit(code)
>>>>>>> e0ea59ca
    }

    /// Starts the debugger TUI.
    pub fn try_run(&mut self) -> Result<ExitReason> {
        let backend = CrosstermBackend::new(io::stdout());
        let terminal = Terminal::new(backend)?;
        TerminalGuard::with(terminal, |terminal| self.try_run_real(terminal))
    }

    #[instrument(target = "debugger", name = "run", skip_all, ret)]
    fn try_run_real(&mut self, terminal: &mut DebuggerTerminal) -> Result<ExitReason> {
        // Create the context.
        let mut cx = TUIContext::new(self.debugger_context);

        cx.init();

        // Create an event listener in a different thread.
        let (tx, rx) = mpsc::channel();
        thread::Builder::new()
            .name("event-listener".into())
            .spawn(move || Self::event_listener(tx))
            .expect("failed to spawn thread");

        // Start the event loop.
        loop {
            cx.draw(terminal)?;
            match cx.handle_event(rx.recv()?) {
                ControlFlow::Continue(()) => {}
                ControlFlow::Break(reason) => return Ok(reason),
            }
        }
    }

    fn event_listener(tx: mpsc::Sender<Event>) {
        // This is the recommend tick rate from `ratatui`, based on their examples
        let tick_rate = Duration::from_millis(200);

        let mut last_tick = Instant::now();
        loop {
            // Poll events since last tick - if last tick is greater than tick_rate, we
            // demand immediate availability of the event. This may affect interactivity,
            // but I'm not sure as it is hard to test.
            if event::poll(tick_rate.saturating_sub(last_tick.elapsed())).unwrap() {
                let event = event::read().unwrap();
                if tx.send(event).is_err() {
                    return;
                }
            }

            // Force update if time has passed
            if last_tick.elapsed() > tick_rate {
                last_tick = Instant::now();
            }
        }
    }
}

type PanicHandler = Box<dyn Fn(&std::panic::PanicInfo<'_>) + 'static + Sync + Send>;

/// Handles terminal state.
#[must_use]
struct TerminalGuard<B: Backend + io::Write> {
    terminal: Terminal<B>,
    hook: Option<Arc<PanicHandler>>,
}

impl<B: Backend + io::Write> TerminalGuard<B> {
    fn with<T>(terminal: Terminal<B>, mut f: impl FnMut(&mut Terminal<B>) -> T) -> T {
        let mut guard = Self { terminal, hook: None };
        guard.setup();
        f(&mut guard.terminal)
    }

    fn setup(&mut self) {
        let previous = Arc::new(std::panic::take_hook());
        self.hook = Some(previous.clone());
        // We need to restore the terminal state before displaying the panic message.
        // TODO: Use `std::panic::update_hook` when it's stable
        std::panic::set_hook(Box::new(move |info| {
            Self::half_restore(&mut std::io::stdout());
            (previous)(info)
        }));

        let _ = enable_raw_mode();
        let _ = execute!(*self.terminal.backend_mut(), EnterAlternateScreen, EnableMouseCapture);
        let _ = self.terminal.hide_cursor();
        let _ = self.terminal.clear();
    }

    fn restore(&mut self) {
        if !std::thread::panicking() {
            // Drop the current hook to guarantee that `self.hook` is the only reference to it.
            let _ = std::panic::take_hook();
            // Restore the previous panic hook.
            let prev = self.hook.take().unwrap();
            let prev = match Arc::try_unwrap(prev) {
                Ok(prev) => prev,
                Err(_) => unreachable!("`self.hook` is not the only reference to the panic hook"),
            };
            std::panic::set_hook(prev);

            // NOTE: Our panic handler calls this function, so we only have to call it here if we're
            // not panicking.
            Self::half_restore(self.terminal.backend_mut());
        }

        let _ = self.terminal.show_cursor();
    }

    fn half_restore(w: &mut impl io::Write) {
        let _ = disable_raw_mode();
        let _ = execute!(*w, LeaveAlternateScreen, DisableMouseCapture);
    }
}

impl<B: Backend + io::Write> Drop for TerminalGuard<B> {
    #[inline]
    fn drop(&mut self) {
        self.restore();
    }
}<|MERGE_RESOLUTION|>--- conflicted
+++ resolved
@@ -40,10 +40,6 @@
 
 impl<'a> TUI<'a> {
     /// Creates a new debugger.
-<<<<<<< HEAD
-    pub fn new(debugger_context: &'a mut DebuggerContext) -> Self {
-        Self { debugger_context }
-=======
     pub fn new(
         debug_arena: Vec<DebugNodeFlat>,
         identified_contracts: HashMap<Address, String>,
@@ -75,7 +71,6 @@
             }
         };
         std::process::exit(code)
->>>>>>> e0ea59ca
     }
 
     /// Starts the debugger TUI.
